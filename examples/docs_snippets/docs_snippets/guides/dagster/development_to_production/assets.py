--- conflicted
+++ resolved
@@ -83,10 +83,6 @@
             conn=conn,
             df=result,
             table_name="items",
-<<<<<<< HEAD
-            schema=snowflake_resource.schema,
-=======
->>>>>>> ed415813
             database=snowflake_resource.database,
             auto_create_table=True,
             use_logical_type=True,
@@ -99,11 +95,7 @@
     table_name = "comments"
     item_type = "comment"
 
-<<<<<<< HEAD
-    create_table = CREATE_UPDATE_TABLE_QUERY(
-=======
     create_table = CREATE_UPDATE_TABLE_QUERY.format(
->>>>>>> ed415813
         table_name=table_name,
         item_type=item_type,
     )
@@ -118,11 +110,7 @@
     table_name = "stories"
     item_type = "story"
 
-<<<<<<< HEAD
-    create_table = CREATE_UPDATE_TABLE_QUERY(
-=======
     create_table = CREATE_UPDATE_TABLE_QUERY.format(
->>>>>>> ed415813
         table_name=table_name,
         item_type=item_type,
     )
