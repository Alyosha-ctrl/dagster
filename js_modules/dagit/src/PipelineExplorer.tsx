--- conflicted
+++ resolved
@@ -14,11 +14,7 @@
 import { SplitPanelContainer } from "./SplitPanelContainer";
 import SidebarTabbedContainer from "./SidebarTabbedContainer";
 import { PipelineExplorerSolidHandleFragment } from "./types/PipelineExplorerSolidHandleFragment";
-<<<<<<< HEAD
-=======
-import { PipelineExplorerParentSolidHandleFragment } from "./types/PipelineExplorerParentSolidHandleFragment";
 import { filterByQuery } from "./GraphQueryImpl";
->>>>>>> 331010e1
 import { SolidJumpBar, PipelineJumpBar } from "./PipelineJumpComponents";
 import { GraphQueryInput } from "./GraphQueryInput";
 
@@ -67,21 +63,6 @@
         }
       }
       ${PipelineGraph.fragments.PipelineGraphSolidFragment}
-<<<<<<< HEAD
-=======
-    `,
-    PipelineExplorerParentSolidHandleFragment: gql`
-      fragment PipelineExplorerParentSolidHandleFragment on SolidHandle {
-        handleID
-        solid {
-          name
-          ...PipelineGraphParentSolidFragment
-          ...SolidQueryInputSolidFragment
-        }
-      }
-      ${PipelineGraph.fragments.PipelineGraphParentSolidFragment}
-      ${GraphQueryInput.fragments.SolidQueryInputSolidFragment}
->>>>>>> 331010e1
     `
   };
 
@@ -172,15 +153,12 @@
 
     const solids = this.props.handles.map(h => h.solid);
     const solidsQueryEnabled = !parentHandle;
-<<<<<<< HEAD
     const explodeCompositesEnabled =
       !parentHandle &&
       (options.explodeComposites ||
         solids.some(
           f => f.definition.__typename === "CompositeSolidDefinition"
         ));
-=======
->>>>>>> 331010e1
 
     const queryResultSolids = solidsQueryEnabled
       ? filterByQuery(solids, visibleSolidsQuery)
@@ -207,85 +185,6 @@
       .toString();
 
     return (
-<<<<<<< HEAD
-      <PipelinesContainer>
-        <SplitPanelChildren
-          identifier="explorer"
-          leftInitialPercent={70}
-          left={
-            <>
-              <PathOverlay
-                style={{ background: backgroundTranslucent }}
-                ref={this.pathOverlayEl}
-              >
-                <PipelineJumpBar
-                  selectedPipelineName={pipeline.name}
-                  onChange={name => history.push(`/pipeline/${name}:/`)}
-                />
-                <Icon icon="chevron-right" />
-                {path.slice(0, path.length - 1).map((name, idx) => (
-                  <React.Fragment key={idx}>
-                    <Link
-                      style={{ padding: 3 }}
-                      to={`/pipeline/${
-                        pipeline.name
-                      }:${visibleSolidsQuery}/${path
-                        .slice(0, idx + 1)
-                        .join("/")}`}
-                    >
-                      {name}
-                    </Link>
-                    <Icon icon="chevron-right" />
-                  </React.Fragment>
-                ))}
-                <SolidJumpBar
-                  solids={queryResultSolids.all}
-                  selectedSolid={selectedHandle && selectedHandle.solid}
-                  onChange={solid =>
-                    this.handleClickSolid({ name: solid.name })
-                  }
-                />
-              </PathOverlay>
-              {solidsQueryEnabled && (
-                <SolidQueryInput
-                  solids={solids}
-                  value={visibleSolidsQuery}
-                  onChange={this.handleQueryChange}
-                />
-              )}
-              <SearchOverlay style={{ background: backgroundTranslucent }}>
-                <SolidHighlightInput
-                  type="text"
-                  name="highlighted"
-                  leftIcon="search"
-                  value={highlighted}
-                  placeholder="Highlight..."
-                  onChange={(e: React.ChangeEvent<any>) =>
-                    this.setState({ highlighted: e.target.value })
-                  }
-                />
-              </SearchOverlay>
-              {explodeCompositesEnabled && (
-                <OptionsOverlay>
-                  <Checkbox
-                    label="Explode composites"
-                    checked={options.explodeComposites}
-                    onChange={() => {
-                      this.handleQueryChange("");
-                      this.props.setOptions({
-                        ...options,
-                        explodeComposites: !options.explodeComposites
-                      });
-                    }}
-                  />
-                </OptionsOverlay>
-              )}
-              {queryResultSolids.all.length === 0 &&
-                !visibleSolidsQuery.length && <LargeDAGNotice />}
-              <PipelineGraphContainer
-                pipelineName={pipeline.name}
-                backgroundColor={backgroundColor}
-=======
       <SplitPanelContainer
         identifier="explorer"
         firstInitialPercent={70}
@@ -316,7 +215,6 @@
                 </React.Fragment>
               ))}
               <SolidJumpBar
->>>>>>> 331010e1
                 solids={queryResultSolids.all}
                 selectedSolid={selectedHandle && selectedHandle.solid}
                 onChange={solid => this.handleClickSolid({ name: solid.name })}
@@ -342,6 +240,21 @@
                 }
               />
             </SearchOverlay>
+            {explodeCompositesEnabled && (
+              <OptionsOverlay>
+                <Checkbox
+                  label="Explode composites"
+                  checked={options.explodeComposites}
+                  onChange={() => {
+                    this.handleQueryChange("");
+                    this.props.setOptions({
+                      ...options,
+                      explodeComposites: !options.explodeComposites
+                    });
+                  }}
+                />
+              </OptionsOverlay>
+            )}
             {queryResultSolids.all.length === 0 &&
               !visibleSolidsQuery.length && <LargeDAGNotice />}
             <PipelineGraphContainer
