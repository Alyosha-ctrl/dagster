--- conflicted
+++ resolved
@@ -3177,8 +3177,6 @@
     {
       "source": "/guides/labs/create-dagster",
       "destination": "/api/dagster/create-dagster"
-<<<<<<< HEAD
-=======
     },
     {
       "source": "/guides/labs/components/creating-new-component-types",
@@ -3199,7 +3197,6 @@
     {
       "source": "/guides/labs/components/creating-new-component-types/component-type-customization",
       "destination": "/guides/labs/components/creating-new-components/component-customization"
->>>>>>> 732ef22f
     }
   ],
   "trailingSlash": false
